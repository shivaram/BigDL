--- conflicted
+++ resolved
@@ -84,7 +84,6 @@
  val sc = new SparkContext(conf)
  Engine.init
 ```
-<<<<<<< HEAD
 
 ---
 
@@ -144,5 +143,3 @@
 * -f: where you put your MNIST data
 * -c: The core number on local machine used for this prediction. The default value is physical cores number. Get it through Runtime.getRuntime().availableProcessors() / 2
 * --model: the model snapshot file
-=======
->>>>>>> 79fa7ac2
